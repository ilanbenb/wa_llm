--- conflicted
+++ resolved
@@ -25,14 +25,12 @@
     voyage_api_key: str
     voyage_max_retries: int = 5
 
-<<<<<<< HEAD
+    # Model settings
+    model_name: str = "anthropic:claude-sonnet-4-5-20250929"
+
     # Direct Message settings
     dm_autoreply_enabled: bool = False
     dm_autoreply_message: str = "Hello, I am not designed to answer to specific messages."
-=======
-    # Model settings
-    model_name: str = "anthropic:claude-sonnet-4-5-20250929"
->>>>>>> bfd59c6b
 
     # Optional settings
     debug: bool = False
