--- conflicted
+++ resolved
@@ -54,13 +54,9 @@
         if isinstance(jid, str):
             jid = parse_jid(jid)
 
-<<<<<<< HEAD
-        return f"@{jid.user}" in (self.text or "")
-=======
         if not self.text:
             return False
         return f"@{jid.user}" in self.text
->>>>>>> 5c7fce74
 
 
 class Message(BaseMessage, table=True):
@@ -90,11 +86,7 @@
             payload.message = PayloadMessage(
                 id=f"na-{payload.timestamp.timestamp()}",
                 replied_id=None,
-<<<<<<< HEAD
-                quoted_message=None
-=======
                 quoted_message=None,
->>>>>>> 5c7fce74
             )
         assert payload.message, "Missing message"
         assert payload.message.id, "Missing message ID"
