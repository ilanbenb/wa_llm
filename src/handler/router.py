--- conflicted
+++ resolved
@@ -4,7 +4,7 @@
 
 from pydantic import BaseModel, TypeAdapter
 from pydantic_ai import Agent
-from sqlmodel import desc, select, cast, String
+from sqlmodel import desc, select
 
 from models import Message
 from .base_handler import BaseHandler
@@ -26,18 +26,6 @@
 class Router(BaseHandler):
     async def __call__(self, message: Message):
         route = await self._route(message.text)
-<<<<<<< HEAD
-        logger.warning(f"Route: {route}")
-        await self.ask_question(message)
-
-        # match route:
-        #     case RouteEnum.summarize:
-        #         await self.summarize(message.chat_jid)
-        #     case RouteEnum.ask_question:
-        #         await self.ask_question(message.text)
-        #     case RouteEnum.other:
-        #         logging.warning(f"OTHER route was chosen Lets see why: {message.text}, {message.chat_jid}")
-=======
         match route:
             case RouteEnum.summarize:
                 await self.summarize(message.chat_jid)
@@ -45,7 +33,6 @@
                 logging.warning(
                     f"OTHER route was chosen Lets see why: {message.text}, {message.chat_jid}"
                 )
->>>>>>> d45da32f
 
     async def _route(self, message: str) -> RouteEnum:
         agent = Agent(
@@ -78,81 +65,4 @@
         response = await agent.run(
             TypeAdapter(list[Message]).dump_json(messages).decode()
         )
-<<<<<<< HEAD
-        await self.send_message(chat_jid, response.data)
-
-    async def ask_question(self, message: Message):
-        rephrased_agent = Agent(
-            model="anthropic:claude-3-5-haiku-latest",
-            system_prompt="""Phrase the following query as a short paragraph describing a summary from the knowledge base.
-            - Use English only!
-            - ONLY answer with the new phrased query, no other text!""",
-        )
-
-        # We obviously need to translate the question and turn the question vebality to a title / summary text to make it closer to the questions in the rag
-        rephrased_response = await rephrased_agent.run(message.text)
-        # Get query embedding
-        embedded_question = (
-            await voyage_embed_text(self.embedding_client, [rephrased_response.data])
-        )[0]
-
-        select_from = None
-        if message.group:
-            select_from = [message.group]
-            if message.group.community_keys:
-                select_from.extend(
-                    await message.group.get_related_community_groups(self.session)
-                )
-
-        # query for user query
-        q = (
-            select(KBTopic)
-            .order_by(KBTopic.embedding.l2_distance(embedded_question))
-            .limit(5)
-        )
-        if select_from:
-            q = q.where(
-                cast(KBTopic.group_jid, String).in_(
-                    [group.group_jid for group in select_from]
-                )
-            )
-        retrieved_topics = await self.session.exec(q)
-
-        similar_topics = []
-        for result in retrieved_topics:
-            similar_topics.append(f"{result.subject} \n {result.summary}")
-
-        generation_agent = Agent(
-            model="anthropic:claude-3-5-sonnet-latest",
-            system_prompt="""Based on the topics attached, write a response to the query.
-            - Write a casual direct response to the query. no need to repeat the query.
-            - Answer in the same language as the query.
-            - Only answer from the topics attached, no other text.
-            - If the related topics are not relevant or not found, please let the user know.
-            - When answering, provide a complete answer to the message - telling the user everything they need to know. BUT not too much! remember - it's a chat.
-            - Please do tag users while talking about them (e.g., @972536150150). ONLY answer with the new phrased query, no other text.""",
-        )
-
-        prompt_template = f"""
-        # Query:
-        {message.text}
-        
-        # Related Topics:
-        {"\n---\n".join(similar_topics) if len(similar_topics) > 0 else "No related topics found."}
-        """
-
-        generation_response = await generation_agent.run(prompt_template)
-        logger.info(
-            "RAG Query Results:\n"
-            f"Question: {message.text}\n"
-            f"Chat JID: {message.chat_jid}\n"
-            f"Retrieved Topics: {len(similar_topics)}\n"
-            "Topics:\n"
-            + "\n".join(f"- {topic[:100]}..." for topic in similar_topics)
-            + "\n"
-            f"Generated Response: {generation_response.data}"
-        )
-        await self.send_message(message.chat_jid, generation_response.data)
-=======
-        await self.send_message(chat_jid, response.data)
->>>>>>> d45da32f
+        await self.send_message(chat_jid, response.data)