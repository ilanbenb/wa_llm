--- conflicted
+++ resolved
@@ -189,21 +189,12 @@
         new_message = BaseMessage(
             message_id=resp.results.message_id if resp.results else "unknown",
             text=message,
-<<<<<<< HEAD
-            sender_jid=str(my_number),  # Convert JID to string
-=======
             sender_jid=str(my_number),
->>>>>>> 5c7fce74
             chat_jid=to_jid,
             reply_to_id=in_reply_to,
         )
         stored_message = await self.store_message(Message(**new_message.model_dump()))
-<<<<<<< HEAD
-        if stored_message is None:
-            raise RuntimeError("Failed to store sent message")
-=======
         assert stored_message, "Failed to store message"
->>>>>>> 5c7fce74
         return stored_message
 
     async def upsert(self, model):
