--- conflicted
+++ resolved
@@ -12,18 +12,11 @@
       - wa_llm_postgres:/var/lib/postgresql/data
     command: ["postgres", "-c", "log_statement=all"]
     healthcheck:
-<<<<<<< HEAD
-      test: [ "CMD-SHELL", "pg_isready -U user -d webhook_db" ]
-      interval: 30s
-      timeout: 10s
-      retries: 5
-=======
       test: ["CMD-SHELL", "pg_isready -U user -d webhook_db"]
       interval: 10s
       timeout: 5s
       retries: 5
       start_period: 10s
->>>>>>> 2a851e70
 
   whatsapp:
     image: aldinokemal2104/go-whatsapp-web-multidevice:v5.4.0
